////////////////////////////////////////////////////////////////////////////
//
// Copyright 2014 Realm Inc.
//
// Licensed under the Apache License, Version 2.0 (the "License");
// you may not use this file except in compliance with the License.
// You may obtain a copy of the License at
//
// http://www.apache.org/licenses/LICENSE-2.0
//
// Unless required by applicable law or agreed to in writing, software
// distributed under the License is distributed on an "AS IS" BASIS,
// WITHOUT WARRANTIES OR CONDITIONS OF ANY KIND, either express or implied.
// See the License for the specific language governing permissions and
// limitations under the License.
//
////////////////////////////////////////////////////////////////////////////

#import "RLMTestCase.h"

<<<<<<< HEAD
=======
#pragma mark - Test Objects

@interface ArrayPropertyObject : RLMObject
@property NSString *name;
@property RLMArray<StringObject> *array;
@end

@implementation ArrayPropertyObject
@end


@interface IntArrayPropertyObject : RLMObject
@property RLMArray<StringObject> *array;
@end

@implementation IntArrayPropertyObject
@end

#pragma mark - Tests

>>>>>>> a25049b1
@interface ArrayPropertyTests : RLMTestCase
@end

@implementation ArrayPropertyTests

-(void)testPopulateEmptyArray {
    RLMRealm *realm = [self realmWithTestPath];
    
    [realm beginWriteTransaction];
    ArrayPropertyObject *array = [ArrayPropertyObject createInRealm:realm withObject:@[@"arrayObject", @[]]];
    XCTAssertNotNil(array.array, @"Should be able to get an empty array");
    XCTAssertEqual(array.array.count, (NSUInteger)0, @"Should start with no array elements");

    StringObject *obj = [[StringObject alloc] init];
    obj.stringCol = @"a";
    [array.array addObject:obj];
    [array.array addObject:[StringObject createInRealm:realm withObject:@[@"b"]]];
    [array.array addObject:obj];
    [realm commitWriteTransaction];
    
    XCTAssertEqual(array.array.count, (NSUInteger)3, @"Should have three elements in array");
    XCTAssertEqualObjects([array.array[0] stringCol], @"a", @"First element should have property value 'a'");
    XCTAssertEqualObjects([array.array[1] stringCol], @"b", @"Second element should have property value 'b'");
    XCTAssertEqualObjects([array.array[2] stringCol], @"a", @"Third element should have property value 'a'");

    RLMArray *arrayProp = array.array;
    XCTAssertThrows([arrayProp addObject:obj], @"Adding array object outside a transaction should throw");
    
    // make sure we can fast enumerate
    for (RLMObject *obj in array.array) {
        XCTAssertTrue(obj.description.length, @"Object should have description");
    }
    
    // Test JSON output
    XCTAssertThrows([array.array JSONString], @"Not yet implemented");
}


-(void)testModifyDetatchedArray {
    RLMRealm *realm = [self realmWithTestPath];
    
    [realm beginWriteTransaction];
    ArrayPropertyObject *arObj = [ArrayPropertyObject createInRealm:realm withObject:@[@"arrayObject", @[]]];
    XCTAssertNotNil(arObj.array, @"Should be able to get an empty array");
    XCTAssertEqual(arObj.array.count, (NSUInteger)0, @"Should start with no array elements");
    
    StringObject *obj = [[StringObject alloc] init];
    obj.stringCol = @"a";
    RLMArray *array = arObj.array;
    [array addObject:obj];
    [array addObject:[StringObject createInRealm:realm withObject:@[@"b"]]];
    [realm commitWriteTransaction];
    
    XCTAssertEqual(array.count, (NSUInteger)2, @"Should have two elements in array");
    XCTAssertEqualObjects([array[0] stringCol], @"a", @"First element should have property value 'a'");
    XCTAssertEqualObjects([arObj.array[1] stringCol], @"b", @"Second element should have property value 'b'");
    
    XCTAssertThrows([array addObject:obj], @"Adding array object outside a transaction should throw");
}

-(void)testInsertMultiple {
    RLMRealm *realm = [self realmWithTestPath];
    
    [realm beginWriteTransaction];
    ArrayPropertyObject *obj = [ArrayPropertyObject createInRealm:realm withObject:@[@"arrayObject", @[]]];
    StringObject *child1 = [StringObject createInRealm:realm withObject:@[@"a"]];
    StringObject *child2 = [[StringObject alloc] init];
    child2.stringCol = @"b";
    [obj.array addObjectsFromArray:@[child2, child1]];
    [realm commitWriteTransaction];
    
    RLMArray *children = [realm allObjects:StringObject.className];
    XCTAssertEqualObjects([children[0] stringCol], @"a", @"First child should be 'a'");
    XCTAssertEqualObjects([children[1] stringCol], @"b", @"Second child should be 'b'");
}

-(void)testStandalone {
    RLMRealm *realm = [self realmWithTestPath];
    
    ArrayPropertyObject *array = [[ArrayPropertyObject alloc] init];
    array.name = @"name";
    XCTAssertNotNil(array.array, @"RLMArray property should get created on access");
    
    StringObject *obj = [[StringObject alloc] init];
    obj.stringCol = @"a";
    [array.array addObject:obj];
    [array.array addObject:obj];
    
    [realm beginWriteTransaction];
    [realm addObject:array];
    [realm commitWriteTransaction];
    
    XCTAssertEqual(array.array.count, (NSUInteger)2, @"Should have two elements in array");
    XCTAssertEqualObjects([array.array[0] stringCol], @"a", @"First element should have property value 'a'");
    XCTAssertEqualObjects([array.array[1] stringCol], @"a", @"Second element should have property value 'a'");
    
    IntArrayPropertyObject *intArray = [[IntArrayPropertyObject alloc] init];
    IntObject *intObj = [[IntObject alloc] init];
    intObj.intCol = 1;
    [intArray.array addObject:intObj];
    
    XCTAssertThrows([intArray.array sumOfProperty:@"intCol"], @"Should throw on standalone RLMArray");
    XCTAssertThrows([intArray.array averageOfProperty:@"intCol"], @"Should throw on standalone RLMArray");
    XCTAssertThrows([intArray.array minOfProperty:@"intCol"], @"Should throw on standalone RLMArray");
    XCTAssertThrows([intArray.array maxOfProperty:@"intCol"], @"Should throw on standalone RLMArray");
    
    XCTAssertThrows([intArray.array objectsWithPredicateFormat:@"intCol == 1"], @"Should throw on standalone RLMArray");
    XCTAssertThrows(([intArray.array objectsWithPredicate:[NSPredicate predicateWithFormat:@"intCol == %i", 1]]), @"Should throw on standalone RLMArray");
    XCTAssertThrows([intArray.array arraySortedByProperty:@"intCol" ascending:YES], @"Should throw on standalone RLMArray");
    
    XCTAssertThrows([intArray.array indexOfObjectWithPredicateFormat:@"intCol == 1"], @"Not yet implemented");
    XCTAssertThrows(([intArray.array indexOfObjectWithPredicate:[NSPredicate predicateWithFormat:@"intCol == %i", 1]]), @"Not yet implemented");

    XCTAssertEqual([intArray.array indexOfObject:intObj], (NSUInteger)0, @"Should be first element");
    
    XCTAssertThrows([intArray.array JSONString], @"Not yet implemented");
}

@end<|MERGE_RESOLUTION|>--- conflicted
+++ resolved
@@ -18,29 +18,6 @@
 
 #import "RLMTestCase.h"
 
-<<<<<<< HEAD
-=======
-#pragma mark - Test Objects
-
-@interface ArrayPropertyObject : RLMObject
-@property NSString *name;
-@property RLMArray<StringObject> *array;
-@end
-
-@implementation ArrayPropertyObject
-@end
-
-
-@interface IntArrayPropertyObject : RLMObject
-@property RLMArray<StringObject> *array;
-@end
-
-@implementation IntArrayPropertyObject
-@end
-
-#pragma mark - Tests
-
->>>>>>> a25049b1
 @interface ArrayPropertyTests : RLMTestCase
 @end
 
