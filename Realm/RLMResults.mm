--- conflicted
+++ resolved
@@ -506,11 +506,7 @@
 @end
 
 @implementation RLMLinkingObjects
-<<<<<<< HEAD
-@end
-=======
 - (NSString *)description {
     return RLMDescriptionWithMaxDepth(@"RLMLinkingObjects", self, RLMDescriptionMaxDepth);
 }
 @end
->>>>>>> 58601ce0
