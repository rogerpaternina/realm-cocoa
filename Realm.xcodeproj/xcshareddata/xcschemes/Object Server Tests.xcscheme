--- conflicted
+++ resolved
@@ -1,12 +1,7 @@
 <?xml version="1.0" encoding="UTF-8"?>
 <Scheme
-<<<<<<< HEAD
-   LastUpgradeVersion = "0810"
-   version = "1.3">
-=======
    LastUpgradeVersion = "0800"
    version = "1.8">
->>>>>>> 3c50fab2
    <BuildAction
       parallelizeBuildables = "NO"
       buildImplicitDependencies = "YES">
