# Yaml Axis Plugin
# https://wiki.jenkins-ci.org/display/JENKINS/Yaml+Axis+Plugin

swift_version:
  - 2.2
  - 2.3
  - 3.0
  - 3.0.1
  - 3.0.2
target:
  - osx
  - docs
  - ios-static
  - ios-dynamic
  - ios-swift
  - osx-swift
  - watchos
  - cocoapods
  - swiftlint
  - tvos
  - osx-encryption
  - osx-object-server

  - ios-device-objc
  - ios-device-swift
  - tvos-device
configuration:
  - Debug
  - Release

# Combinations have to be excluded in a way that's hard to read.
# This table shows which jobs will run:

<<<<<<< HEAD
# +----------------------------------------------------------------------------------------------------------------------------------------------------------------------------------------------------------------------+
# | Configuration Matrix | osx | docs | ios-static | ios-dynamic | ios-swift | osx-swift | watchos | cocoapods | swiftlint | tvos | osx-encryption | osx-object-server | ios-device-obj | ios-device-swift | tvos-device |
# | -------------------- | --- | ---- | ---------- | ----------- | --------- | --------- | ------- | --------- | --------- | ---- | -------------- | ----------------- | -------------- | ---------------- | ----------- |
# | 2.2   | Debug        | X   |      |            |             |           |           |         |           |           |      |                |                   |                |                  |             |
# | 2.2   | Release      | X   |      | X          | X           | X         | X         | X       | X         |           | X    |                |                   |                |                  |             |
# | -------------------- | --- | ---- | ---------- | ----------- | --------- | --------- | ------- | --------- | --------- | ---- | -------------- | ----------------- | -------------- | ---------------- | ----------- |
# | 2.3   | Debug        |     |      |            |             |           |           |         |           |           |      |                |                   |                |                  |             |
# | 2.3   | Release      |     |      |            |             | X         | X         | X       | X         |           | X    |                |                   |                |                  |             |
# | -------------------- | --- | ---- | ---------- | ----------- | --------- | --------- | ------- | --------- | --------- | ---- | -------------- | ----------------- | -------------- | ---------------- | ----------- |
# | 3.0   | Debug        | X   |      |            |             |           |           |         |           |           |      |                |                   |                |                  |             |
# | 3.0   | Release      | X   |      | X          | X           | X         | X         | X       | X         |           | X    |                |                   |                |                  |             |
# | -------------------- | --- | ---- | ---------- | ----------- | --------- | --------- | ------- | --------- | --------- | ---- | -------------- | ----------------- | -------------- | ---------------- | ----------- |
# | 3.0.1 | Debug        | X   |      | X          | X           | X         | X         | X       |           |           | X    |                |                   |                |                  |             |
# | 3.0.1 | Release      | X   | X    | X          | X           | X         | X         | X       | X         | X         | X    | X              | X                 | X              | X                | X           |
# +----------------------------------------------------------------------------------------------------------------------------------------------------------------------------------------------------------------------+
=======
# +--------------------------------------------------------------------------------------------------------------------------------------------------------------------+
# | Configuration Matrix | osx | docs | ios-static | ios-dynamic | ios-swift | osx-swift | watchos | cocoapods | swiftlint | tvos | osx-encryption | osx-object-server |
# | -------------------- | --- | ---- | ---------- | ----------- | --------- | --------- | ------- | --------- | --------- | ---- | -------------- | ----------------- |
# | 2.2   | Debug        | X   |      |            |             |           |           |         |           |           |      |                |                   |
# | 2.2   | Release      | X   |      | X          | X           | X         | X         | X       | X         |           | X    |                |                   |
# | -------------------- | --- | ---- | ---------- | ----------- | --------- | --------- | ------- | --------- | --------- | ---- | -------------- | ----------------- |
# | 2.3   | Debug        |     |      |            |             |           |           |         |           |           |      |                |                   |
# | 2.3   | Release      |     |      |            |             | X         | X         | X       | X         |           | X    |                |                   |
# | -------------------- | --- | ---- | ---------- | ----------- | --------- | --------- | ------- | --------- | --------- | ---- | -------------- | ----------------- |
# | 3.0   | Debug        | X   |      |            |             |           |           |         |           |           |      |                |                   |
# | 3.0   | Release      | X   |      | X          | X           | X         | X         | X       | X         |           | X    |                |                   |
# | -------------------- | --- | ---- | ---------- | ----------- | --------- | --------- | ------- | --------- | --------- | ---- | -------------- | ----------------- |
# | 3.0.1 | Debug        | X   |      |            |             |           |           |         |           |           |      |                |                   |
# | 3.0.1 | Release      | X   |      | X          | X           | X         | X         | X       | X         |           | X    |                |                   |
# | -------------------- | --- | ---- | ---------- | ----------- | --------- | --------- | ------- | --------- | --------- | ---- | -------------- | ----------------- |
# | 3.0.2 | Debug        | X   |      | X          | X           | X         | X         | X       |           |           | X    |                |                   |
# | 3.0.2 | Release      | X   | X    | X          | X           | X         | X         | X       | X         | X         | X    | X              | X                 |
# +--------------------------------------------------------------------------------------------------------------------------------------------------------------------+
>>>>>>> 7aa488fd

exclude:
  ################
  # osx
  ################
  # Skip on 2.3
  - swift_version: 2.3
    target: osx

  ################
  # docs
  ################
  # Just run on 3.0.2 Release
  - swift_version: 2.2
    target: docs
  - swift_version: 2.3
    target: docs
  - swift_version: 3.0
    target: docs
  - swift_version: 3.0.1
    target: docs
  - target: docs
    configuration: Debug

  ################
  # ios-static
  ################
  # Skip on 2.2/3.0/3.0.1 Debug & 2.3
  - swift_version: 2.2
    target: ios-static
    configuration: Debug
  - swift_version: 3.0
    target: ios-static
    configuration: Debug
  - swift_version: 3.0.1
    target: ios-static
    configuration: Debug
  - swift_version: 2.3
    target: ios-static

  ################
  # ios-dynamic
  ################
  # Skip on 2.2/3.0/3.0.1 Debug & 2.3
  - swift_version: 2.2
    target: ios-dynamic
    configuration: Debug
  - swift_version: 3.0
    target: ios-dynamic
    configuration: Debug
  - swift_version: 3.0.1
    target: ios-dynamic
    configuration: Debug
  - swift_version: 2.3
    target: ios-dynamic

  ################
  # ios-swift
  ################
  # Skip 2.2/2.3/3.0/3.0.1 Debug
  - swift_version: 2.2
    target: ios-swift
    configuration: Debug
  - swift_version: 2.3
    target: ios-swift
    configuration: Debug
  - swift_version: 3.0
    target: ios-swift
    configuration: Debug
  - swift_version: 3.0.1
    target: ios-swift
    configuration: Debug

  ################
  # osx-swift
  ################
  # Skip 2.2/2.3/3.0/3.0.1 Debug
  - swift_version: 2.2
    target: osx-swift
    configuration: Debug
  - swift_version: 2.3
    target: osx-swift
    configuration: Debug
  - swift_version: 3.0
    target: osx-swift
    configuration: Debug
  - swift_version: 3.0.1
    target: osx-swift
    configuration: Debug

  ################
  # watchos
  ################
  # Skip 2.2/2.3/3.0/3.0.1 Debug
  - swift_version: 2.2
    target: watchos
    configuration: Debug
  - swift_version: 2.3
    target: watchos
    configuration: Debug
  - swift_version: 3.0
    target: watchos
    configuration: Debug
  - swift_version: 3.0.1
    target: watchos
    configuration: Debug

  ################
  # cocoapods
  ################
  # Skip Debug
  - target: cocoapods
    configuration: Debug

  ################
  # swiftlint
  ################
  # Just run on 3.0.2 Release
  - swift_version: 2.2
    target: swiftlint
  - swift_version: 2.3
    target: swiftlint
  - swift_version: 3.0
    target: swiftlint
  - swift_version: 3.0.1
    target: swiftlint
  - target: swiftlint
    configuration: Debug

  ################
  # tvos
  ################
  # Skip 2.2/2.3/3.0/3.0.1 Debug
  - swift_version: 2.2
    target: tvos
    configuration: Debug
  - swift_version: 2.3
    target: tvos
    configuration: Debug
  - swift_version: 3.0
    target: tvos
    configuration: Debug
  - swift_version: 3.0.1
    target: tvos
    configuration: Debug

  ################
  # osx-encryption
  ################
  # Just run on 3.0.2 Release
  - swift_version: 2.2
    target: osx-encryption
  - swift_version: 2.3
    target: osx-encryption
  - swift_version: 3.0
    target: osx-encryption
  - swift_version: 3.0.1
    target: osx-encryption
  - target: osx-encryption
    configuration: Debug

  ################
  # osx-object-server
  ################
  # Just run on 3.0.2 Release
  - swift_version: 2.2
    target: osx-object-server
  - swift_version: 2.3
    target: osx-object-server
  - swift_version: 3.0
    target: osx-object-server
  - swift_version: 3.0.1
    target: osx-object-server
  - target: osx-object-server
    configuration: Debug

  ################
  # ios-device-objc
  ################
  # Just run on 3.0.1 Release
  - swift_version: 2.2
    target: ios-device-objc
  - swift_version: 2.3
    target: ios-device-objc
  - swift_version: 3.0
    target: ios-device-objc
  - target: ios-device-objc
    configuration: Debug

  ################
  # ios-device-swift
  ################
  # Just run on 3.0.1 Release
  - swift_version: 2.2
    target: ios-device-swift
  - swift_version: 2.3
    target: ios-device-swift
  - swift_version: 3.0
    target: ios-device-swift
  - target: ios-device-swift
    configuration: Debug

  ################
  # tvos-device
  ################
  # Just run on 3.0.1 Release
  - swift_version: 2.2
    target: tvos-device
  - swift_version: 2.3
    target: tvos-device
  - swift_version: 3.0
    target: tvos-device
  - target: tvos-device
    configuration: Debug<|MERGE_RESOLUTION|>--- conflicted
+++ resolved
@@ -31,7 +31,6 @@
 # Combinations have to be excluded in a way that's hard to read.
 # This table shows which jobs will run:
 
-<<<<<<< HEAD
 # +----------------------------------------------------------------------------------------------------------------------------------------------------------------------------------------------------------------------+
 # | Configuration Matrix | osx | docs | ios-static | ios-dynamic | ios-swift | osx-swift | watchos | cocoapods | swiftlint | tvos | osx-encryption | osx-object-server | ios-device-obj | ios-device-swift | tvos-device |
 # | -------------------- | --- | ---- | ---------- | ----------- | --------- | --------- | ------- | --------- | --------- | ---- | -------------- | ----------------- | -------------- | ---------------- | ----------- |
@@ -45,28 +44,11 @@
 # | 3.0   | Release      | X   |      | X          | X           | X         | X         | X       | X         |           | X    |                |                   |                |                  |             |
 # | -------------------- | --- | ---- | ---------- | ----------- | --------- | --------- | ------- | --------- | --------- | ---- | -------------- | ----------------- | -------------- | ---------------- | ----------- |
 # | 3.0.1 | Debug        | X   |      | X          | X           | X         | X         | X       |           |           | X    |                |                   |                |                  |             |
-# | 3.0.1 | Release      | X   | X    | X          | X           | X         | X         | X       | X         | X         | X    | X              | X                 | X              | X                | X           |
+# | 3.0.1 | Release      | X   | X    | X          | X           | X         | X         | X       | X         | X         | X    |                |                   |                |                  |             |
+# | -------------------- | --- | ---- | ---------- | ----------- | --------- | --------- | ------- | --------- | --------- | ---- | -------------- | ----------------- | -------------- | ---------------- | ----------- |
+# | 3.0.2 | Debug        | X   |      | X          | X           | X         | X         | X       |           |           | X    |                |                   |                |                  |             |
+# | 3.0.2 | Release      | X   | X    | X          | X           | X         | X         | X       | X         | X         | X    | X              | X                 | X              | X                | X           |
 # +----------------------------------------------------------------------------------------------------------------------------------------------------------------------------------------------------------------------+
-=======
-# +--------------------------------------------------------------------------------------------------------------------------------------------------------------------+
-# | Configuration Matrix | osx | docs | ios-static | ios-dynamic | ios-swift | osx-swift | watchos | cocoapods | swiftlint | tvos | osx-encryption | osx-object-server |
-# | -------------------- | --- | ---- | ---------- | ----------- | --------- | --------- | ------- | --------- | --------- | ---- | -------------- | ----------------- |
-# | 2.2   | Debug        | X   |      |            |             |           |           |         |           |           |      |                |                   |
-# | 2.2   | Release      | X   |      | X          | X           | X         | X         | X       | X         |           | X    |                |                   |
-# | -------------------- | --- | ---- | ---------- | ----------- | --------- | --------- | ------- | --------- | --------- | ---- | -------------- | ----------------- |
-# | 2.3   | Debug        |     |      |            |             |           |           |         |           |           |      |                |                   |
-# | 2.3   | Release      |     |      |            |             | X         | X         | X       | X         |           | X    |                |                   |
-# | -------------------- | --- | ---- | ---------- | ----------- | --------- | --------- | ------- | --------- | --------- | ---- | -------------- | ----------------- |
-# | 3.0   | Debug        | X   |      |            |             |           |           |         |           |           |      |                |                   |
-# | 3.0   | Release      | X   |      | X          | X           | X         | X         | X       | X         |           | X    |                |                   |
-# | -------------------- | --- | ---- | ---------- | ----------- | --------- | --------- | ------- | --------- | --------- | ---- | -------------- | ----------------- |
-# | 3.0.1 | Debug        | X   |      |            |             |           |           |         |           |           |      |                |                   |
-# | 3.0.1 | Release      | X   |      | X          | X           | X         | X         | X       | X         |           | X    |                |                   |
-# | -------------------- | --- | ---- | ---------- | ----------- | --------- | --------- | ------- | --------- | --------- | ---- | -------------- | ----------------- |
-# | 3.0.2 | Debug        | X   |      | X          | X           | X         | X         | X       |           |           | X    |                |                   |
-# | 3.0.2 | Release      | X   | X    | X          | X           | X         | X         | X       | X         | X         | X    | X              | X                 |
-# +--------------------------------------------------------------------------------------------------------------------------------------------------------------------+
->>>>>>> 7aa488fd
 
 exclude:
   ################
@@ -246,12 +228,14 @@
   ################
   # ios-device-objc
   ################
-  # Just run on 3.0.1 Release
-  - swift_version: 2.2
-    target: ios-device-objc
-  - swift_version: 2.3
-    target: ios-device-objc
-  - swift_version: 3.0
+  # Just run on 3.0.2 Release
+  - swift_version: 2.2
+    target: ios-device-objc
+  - swift_version: 2.3
+    target: ios-device-objc
+  - swift_version: 3.0
+    target: ios-device-objc
+  - swift_version: 3.0.1
     target: ios-device-objc
   - target: ios-device-objc
     configuration: Debug
@@ -259,12 +243,14 @@
   ################
   # ios-device-swift
   ################
-  # Just run on 3.0.1 Release
-  - swift_version: 2.2
-    target: ios-device-swift
-  - swift_version: 2.3
-    target: ios-device-swift
-  - swift_version: 3.0
+  # Just run on 3.0.2 Release
+  - swift_version: 2.2
+    target: ios-device-swift
+  - swift_version: 2.3
+    target: ios-device-swift
+  - swift_version: 3.0
+    target: ios-device-swift
+  - swift_version: 3.0.1
     target: ios-device-swift
   - target: ios-device-swift
     configuration: Debug
@@ -272,12 +258,14 @@
   ################
   # tvos-device
   ################
-  # Just run on 3.0.1 Release
-  - swift_version: 2.2
-    target: tvos-device
-  - swift_version: 2.3
-    target: tvos-device
-  - swift_version: 3.0
+  # Just run on 3.0.2 Release
+  - swift_version: 2.2
+    target: tvos-device
+  - swift_version: 2.3
+    target: tvos-device
+  - swift_version: 3.0
+    target: tvos-device
+  - swift_version: 3.0.1
     target: tvos-device
   - target: tvos-device
     configuration: Debug